--- conflicted
+++ resolved
@@ -1,13 +1,9 @@
-<<<<<<< HEAD
+
 import React, { useCallback, useEffect, useMemo, useState } from 'react';
 import { invoke } from '@tauri-apps/api/tauri';
 import { listen } from '@tauri-apps/api/event';
 import type { UnlistenFn } from '@tauri-apps/api/event';
-=======
-import React, { useState, useEffect, useRef, useCallback } from 'react';
-import { invoke } from '@tauri-apps/api/tauri';
-import { listen } from '@tauri-apps/api/event';
->>>>>>> c98b739e
+
 import { open } from '@tauri-apps/api/shell';
 import { useLanguage } from './hooks/useLanguage';
 import './App.css';
@@ -109,7 +105,7 @@
     unitIndex += 1;
   }
 
-<<<<<<< HEAD
+
   return `${size.toFixed(unitIndex === 0 ? 0 : 1)} ${units[unitIndex]}`;
 };
 
@@ -140,37 +136,7 @@
 
 const App: React.FC = () => {
   const { t } = useLanguage();
-=======
-type DownloadStatus = 'started' | 'progress' | 'extracting' | 'completed' | 'error';
-
-interface DownloadProgressPayload {
-  game_id: string;
-  url_name: string;
-  status: DownloadStatus;
-  progress?: number;
-  downloaded_bytes: number;
-  total_bytes?: number;
-  speed_bytes_per_second: number;
-  message?: string;
-  install_dir?: string;
-  executable_path?: string;
-}
-
-interface DownloadProgressState {
-  progress: number;
-  urlName: string;
-  downloadedBytes: number;
-  totalBytes?: number;
-  speedBytesPerSecond: number;
-  status: DownloadStatus;
-  message?: string;
-  installDir?: string;
-  executablePath?: string;
-}
-
-function App() {
-  const { t, currentLanguage, changeLanguage } = useLanguage();
->>>>>>> c98b739e
+
   const [games, setGames] = useState<GameInfo[]>([]);
   const [selectedGameId, setSelectedGameId] = useState<string | null>(null);
   const [downloads, setDownloads] = useState<Record<string, DownloadState>>({});
@@ -179,144 +145,16 @@
   const [errorKey, setErrorKey] = useState<string | null>(null);
   const [loading, setLoading] = useState<boolean>(true);
   const [socialLinks, setSocialLinks] = useState<SocialLink[]>([]);
-<<<<<<< HEAD
+
 
   const loadGames = useCallback(
     async ({ focusGameId, showSpinner }: LoadGamesOptions = {}) => {
       if (showSpinner) {
         setLoading(true);
-=======
-  const [currentBackground, setCurrentBackground] = useState<string>('');
-  const [networkStatus, setNetworkStatus] = useState<NetworkStatus>({ is_online: true, message: '' });
-  const [startupWithWindows, setStartupWithWindows] = useState(false);
-  const [isLoading, setIsLoading] = useState(true);
-  const [error, setError] = useState<string | null>(null);
-  const [isOfflineMode, setIsOfflineMode] = useState(false);
-  const [lastOnlineCheck, setLastOnlineCheck] = useState<Date>(new Date());
-  const [activeSettingsTab, setActiveSettingsTab] = useState<'general' | 'game'>('general');
-  const [gameBaseDirectory, setGameBaseDirectory] = useState<string>('');
-  const [downloadProgress, setDownloadProgress] = useState<Record<string, DownloadProgressState>>({});
-  const [downloadServerSelection, setDownloadServerSelection] = useState<Record<string, string>>({});
-  const headerRef = useRef<HTMLDivElement>(null);
-
-  const refreshGames = useCallback(async (focusGameId?: string) => {
-    try {
-      const manifestGames = await invoke<GameInfo[]>('get_games');
-      let scannedGames = manifestGames;
-
-      try {
-        scannedGames = await invoke<GameInfo[]>('scan_local_games', { games: manifestGames });
-      } catch (scanErr) {
-        console.error('Local scan failed during refresh:', scanErr);
+
       }
 
-      setGames(scannedGames);
-
-      if (focusGameId) {
-        const updated = scannedGames.find((game) => game.id === focusGameId);
-        if (updated) {
-          setSelectedGame(updated);
-        }
-      } else if (selectedGame) {
-        const updated = scannedGames.find((game) => game.id === selectedGame.id);
-        if (updated) {
-          setSelectedGame(updated);
-        }
-      }
-    } catch (err) {
-      console.error('Failed to refresh games:', err);
-    }
-  }, [selectedGame]);
-
-  useEffect(() => {
-    loadLauncher();
-
-    // Tắt F12 và Developer Tools
-    const handleKeyDown = (e: KeyboardEvent) => {
-      // Tắt F12
-      if (e.key === 'F12') {
-        e.preventDefault();
-        return false;
->>>>>>> c98b739e
-      }
-
-<<<<<<< HEAD
-=======
-    return () => {
-      document.removeEventListener('keydown', handleKeyDown);
-      document.removeEventListener('contextmenu', handleContextMenu);
-    };
-  }, []);
-
-  useEffect(() => {
-    const unlistenPromise = listen<DownloadProgressPayload>('download-progress', (event) => {
-      const payload = event.payload;
-
-      setDownloadProgress((previous) => {
-        const existing = previous[payload.game_id];
-        const progressValue = payload.progress ?? existing?.progress ?? 0;
-
-        return {
-          ...previous,
-          [payload.game_id]: {
-            progress: progressValue,
-            urlName: payload.url_name,
-            downloadedBytes: payload.downloaded_bytes,
-            totalBytes: payload.total_bytes,
-            speedBytesPerSecond: payload.speed_bytes_per_second,
-            status: payload.status,
-            message: payload.message ?? existing?.message,
-            installDir: payload.install_dir ?? existing?.installDir,
-            executablePath: payload.executable_path ?? existing?.executablePath,
-          },
-        };
-      });
-
-      if (payload.status === 'completed') {
-        setGames((previous) =>
-          previous.map((game) => {
-            if (game.id !== payload.game_id) {
-              return game;
-            }
-
-            const executablePath = payload.executable_path ?? game.executable_path;
-            const status = executablePath ? 'installed' : game.status;
-
-            return {
-              ...game,
-              status,
-              executable_path: executablePath,
-            };
-          })
-        );
-
-        setSelectedGame((previous) => {
-          if (!previous || previous.id !== payload.game_id) {
-            return previous;
-          }
-
-          const executablePath = payload.executable_path ?? previous.executable_path;
-          const status = executablePath ? 'installed' : previous.status;
-
-          return {
-            ...previous,
-            status,
-            executable_path: executablePath,
-          };
-        });
-        refreshGames(payload.game_id);
-      }
-    });
-
-    return () => {
-      unlistenPromise.then((unlisten) => unlisten());
-    };
-  }, [refreshGames]);
-
-  // Kiểm tra kết nối định kỳ
-  useEffect(() => {
-    const checkConnectionInterval = setInterval(async () => {
->>>>>>> c98b739e
+
       try {
         setErrorKey(null);
         const manifestGames = await invoke<GameInfo[]>('get_games');
@@ -330,7 +168,7 @@
 
         setGames(mergedGames);
 
-<<<<<<< HEAD
+
         setSelectedGameId((previous) => {
           if (focusGameId && mergedGames.some((game) => game.id === focusGameId)) {
             return focusGameId;
@@ -339,73 +177,7 @@
           if (previous && mergedGames.some((game) => game.id === previous)) {
             return previous;
           }
-=======
-  const loadLauncher = async () => {
-    try {
-      setIsLoading(true);
-      
-      // Check network status
-      const networkResult = await invoke<NetworkStatus>('check_network_status');
-      setNetworkStatus(networkResult);
-      
-      if (!networkResult.is_online) {
-        // Chuyển sang offline mode
-        setIsOfflineMode(true);
-        setError(null); // Không hiện error khi offline
-
-        // Load offline games data
-        const offlineGames = await invoke<GameInfo[]>('get_offline_games');
-        setGames(offlineGames);
-
-        // Load offline social links
-        const offlineSocialLinks = await invoke<SocialLink[]>('get_social_links');
-        setSocialLinks(offlineSocialLinks);
-
-        try {
-          const baseDir = await invoke<string>('get_game_installation_path');
-          setGameBaseDirectory(baseDir);
-        } catch (pathErr) {
-          console.error('Failed to resolve game directory in offline mode:', pathErr);
-        }
-
-        if (offlineGames.length > 0) {
-          setCurrentBackground(offlineGames[0].background_id);
-        }
-
-        setIsLoading(false);
-        return;
-      }
-
-      // Online mode - Load games normally
-      const gamesResult = await invoke<GameInfo[]>('get_games');
-      console.log('Games loaded from manifest:', gamesResult);
-      
-      // Scan local game directories to update game status
-      try {
-        const scannedGames = await invoke<GameInfo[]>('scan_local_games', { games: gamesResult });
-        console.log('Games after local scan:', scannedGames);
-        setGames(scannedGames);
-      } catch (scanError) {
-        console.error('Local scan failed, using manifest games:', scanError);
-        setGames(gamesResult);
-      }
-
-      try {
-        const baseDir = await invoke<string>('get_game_installation_path');
-        setGameBaseDirectory(baseDir);
-      } catch (pathErr) {
-        console.error('Failed to resolve game directory:', pathErr);
-      }
-
-      // Load social links from manifest
-      const socialLinksResult = await invoke<SocialLink[]>('get_social_links');
-      setSocialLinks(socialLinksResult);
-      
-      // Set default background
-      if (gamesResult.length > 0) {
-        setCurrentBackground(gamesResult[0].background_id);
-      }
->>>>>>> c98b739e
+
 
           return mergedGames.length > 0 ? mergedGames[0].id : null;
         });
@@ -414,7 +186,7 @@
           const updated = { ...previous };
           let changed = false;
 
-<<<<<<< HEAD
+
           mergedGames.forEach((game) => {
             if (!updated[game.id] && game.download_urls && game.download_urls.length > 0) {
               const preferred =
@@ -442,107 +214,7 @@
     },
     [],
   );
-=======
-  const handleDownloadGame = async (game: GameInfo) => {
-    if (!game.download_urls || game.download_urls.length === 0) {
-      console.error('No download URLs available for game:', game.name);
-      return;
-    }
-
-    setDownloading(game.id);
-
-    // Try each download URL in order (primary first, then others)
-    const defaultOrder = [...game.download_urls].sort((a, b) => {
-      if (a.primary && !b.primary) return -1;
-      if (!a.primary && b.primary) return 1;
-      return 0;
-    });
-
-    const preferredName = downloadServerSelection[game.id];
-    const sortedUrls = preferredName
-      ? [
-          ...defaultOrder.filter((url) => url.name === preferredName),
-          ...defaultOrder.filter((url) => url.name !== preferredName),
-        ]
-      : defaultOrder;
-
-    if (!preferredName && sortedUrls.length > 0) {
-      setDownloadServerSelection((previous) => ({
-        ...previous,
-        [game.id]: sortedUrls[0].name,
-      }));
-    }
-    let lastError: string = '';
-
-    for (let i = 0; i < sortedUrls.length; i++) {
-      const downloadUrl = sortedUrls[i];
-      console.log(`Trying download URL ${i + 1}/${sortedUrls.length}: ${downloadUrl.name}`);
-
-      try {
-        // Set initial progress
-        setDownloadProgress(prev => ({
-          ...prev,
-          [game.id]: {
-            progress: 0,
-            urlName: downloadUrl.name,
-            downloadedBytes: 0,
-            totalBytes: undefined,
-            speedBytesPerSecond: 0,
-            status: 'started',
-          }
-        }));
-
-        await invoke<string>('download_game_with_progress', {
-          gameId: game.id,
-          downloadUrl: downloadUrl.url,
-          urlName: downloadUrl.name,
-          version: game.version
-        });
-
-        setDownloadProgress(prev => {
-          const next = { ...prev };
-          delete next[game.id];
-          return next;
-        });
-
-        setDownloading(null);
-
-        alert(`✅ ${game.name} downloaded and installed successfully!\n\nServer: ${downloadUrl.name}\n\nYou can now play the game!`);
-        console.log(`Download successful using ${downloadUrl.name}`);
-        return;
-
-      } catch (err) {
-        lastError = err as string;
-        console.error(`Download failed with ${downloadUrl.name}:`, err);
-
-        // If this is not the last URL, continue to next one
-        if (i < sortedUrls.length - 1) {
-          console.log(`Trying next download URL...`);
-          continue;
-        }
-      }
-    }
-
-    // All URLs failed
-    console.error('All download URLs failed. Last error:', lastError);
-
-    // Clear progress
-    setDownloadProgress(prev => {
-      const newProgress = { ...prev };
-      delete newProgress[game.id];
-      return newProgress;
-    });
-
-    // Show detailed error message
-    const errorMessage = `Download failed for ${game.name}!\n\n` +
-      `Tried ${sortedUrls.length} download sources:\n` +
-      sortedUrls.map((url, index) => `${index + 1}. ${url.name}`).join('\n') +
-      `\n\nLast error: ${lastError}\n\nPlease check your internet connection and try again.`;
-
-    alert(errorMessage);
-    setDownloading(null);
-  };
->>>>>>> c98b739e
+
 
   const loadSocialLinks = useCallback(async () => {
     try {
@@ -553,7 +225,7 @@
     }
   }, []);
 
-<<<<<<< HEAD
+
   useEffect(() => {
     void loadGames({ showSpinner: true });
     void loadSocialLinks();
@@ -597,21 +269,10 @@
           if (!payload.executable_path) {
             void loadGames({ focusGameId: payload.game_id });
           }
-=======
-  const handleCheckUpdates = async (game: GameInfo) => {
-    try {
-      const updateInfo: UpdateInfo = await invoke('check_game_updates', {
-        gameId: game.id,
-        currentVersion: game.version
-      });
-      
-      if (updateInfo.needs_update) {
-        if (confirm(`Update available: ${updateInfo.latest_version}\n\n${updateInfo.changelog || 'No changelog available'}\n\nUpdate now?`)) {
-          await handleGameUpdate(game, updateInfo.update_url!, updateInfo.latest_version);
->>>>>>> c98b739e
+
         }
 
-<<<<<<< HEAD
+
         if (payload.status === 'error') {
           setBusyGameId(null);
           setErrorKey('launcher.errors.download_failed');
@@ -628,41 +289,7 @@
         }
       });
     };
-=======
-  const handleGameUpdate = async (game: GameInfo, updateUrl: string, newVersion?: string) => {
-    setDownloading(game.id);
-    setDownloadProgress(prev => ({
-      ...prev,
-      [game.id]: {
-        progress: 0,
-        urlName: t('launcher.games.update_package'),
-        downloadedBytes: 0,
-        totalBytes: undefined,
-        speedBytesPerSecond: 0,
-        status: 'started',
-      }
-    }));
-    try {
-      await invoke('download_game_update', {
-        gameId: game.id,
-        downloadUrl: updateUrl,
-        version: newVersion ?? game.version,
-        currentVersion: game.version
-      });
-      alert('Game updated successfully!');
-    } catch (err) {
-      console.error('Update failed:', err);
-      alert('Update failed. Please try again.');
-    } finally {
-      setDownloadProgress(prev => {
-        const next = { ...prev };
-        delete next[game.id];
-        return next;
-      });
-      setDownloading(null);
-    }
-  };
->>>>>>> c98b739e
+
 
     void attachListener();
 
@@ -802,7 +429,7 @@
       return;
     }
 
-<<<<<<< HEAD
+
     setErrorKey(null);
     void invoke('launch_game', { executablePath: game.executable_path }).catch((err) => {
       console.error('Failed to launch game', err);
@@ -829,166 +456,7 @@
     const key = statusKeyMap[status] ?? statusKeyMap[status.toLowerCase()] ?? null;
     return key ? t(key) : status;
   };
-=======
-  const handleRescanGames = async () => {
-    try {
-      await refreshGames();
-      console.log('Games rescanned successfully');
-    } catch (err) {
-      console.error('Failed to rescan games:', err);
-    }
-  };
-
-  const handleOpenGameDirectory = async () => {
-    try {
-      if (!gameBaseDirectory) {
-        console.warn('Game base directory is not available yet.');
-        return;
-      }
-
-      await invoke('open_directory', { path: gameBaseDirectory });
-    } catch (err) {
-      console.error('Failed to open game directory:', err);
-    }
-  };
-
-  const handleGameSelect = (game: GameInfo) => {
-    setSelectedGame(game);
-    setCurrentBackground(game.background_id);
-    if (game.download_urls && game.download_urls.length > 0) {
-      setDownloadServerSelection((previous) => {
-        if (previous[game.id]) {
-          return previous;
-        }
-
-        const preferred =
-          game.download_urls.find((url) => url.primary)?.name ??
-          game.download_urls[0]?.name;
-
-        if (!preferred) {
-          return previous;
-        }
-
-        return {
-          ...previous,
-          [game.id]: preferred,
-        };
-      });
-    }
-    // Apply game-specific theme colors
-    const gamePanel = document.querySelector('.game-panel');
-    if (gamePanel) {
-      // Remove existing theme classes
-      gamePanel.classList.remove('game-theme-1', 'game-theme-2', 'game-theme-3');
-      
-      // Add theme class based on game ID or name
-      if (game.id === 'game1' || game.name.toLowerCase().includes('anime')) {
-        gamePanel.classList.add('game-theme-1');
-      } else if (game.id === 'game2' || game.name.toLowerCase().includes('action')) {
-        gamePanel.classList.add('game-theme-2');
-      } else {
-        gamePanel.classList.add('game-theme-3');
-      }
-    }
-  };
-
-  const getGameStatusLabel = (game: GameInfo) => {
-    if (game.is_coming_soon || game.status === 'coming_soon') {
-      return t('launcher.games.coming_soon');
-    }
-
-    switch (game.status) {
-      case 'installed':
-        return t('launcher.games.installed');
-      case 'update_available':
-        return t('launcher.games.update_available');
-      default:
-        return t('launcher.games.available');
-    }
-  };
-
-  const formatBytes = (bytes?: number) => {
-    if (!bytes || bytes <= 0) return '0 B';
-    const units = ['B', 'KB', 'MB', 'GB', 'TB'];
-    const exponent = Math.min(Math.floor(Math.log(bytes) / Math.log(1024)), units.length - 1);
-    const value = bytes / Math.pow(1024, exponent);
-    return `${value >= 100 ? value.toFixed(0) : value >= 10 ? value.toFixed(1) : value.toFixed(2)} ${units[exponent]}`;
-  };
-
-  const formatSpeed = (bytesPerSecond?: number) => {
-    if (!bytesPerSecond || bytesPerSecond <= 0) return t('launcher.games.speed_idle');
-    return `${formatBytes(bytesPerSecond)}/s`;
-  };
-
-  const getExampleInstallPath = () => {
-    if (!gameBaseDirectory || !selectedGame) {
-      return '';
-    }
-
-    const separator = gameBaseDirectory.includes('\\') ? '\\' : '/';
-    const normalizedBase = gameBaseDirectory.endsWith(separator)
-      ? gameBaseDirectory.slice(0, -1)
-      : gameBaseDirectory;
-
-    return `${normalizedBase}${separator}${selectedGame.id}.v${selectedGame.version}`;
-  };
-
-  if (isLoading) {
-    return (
-      <div className="loading-screen">
-        <div className="loading-video-container">
-          <video 
-            className="loading-video" 
-            autoPlay 
-            muted 
-            loop
-            playsInline
-          >
-            <source src="/social/loading.mp4" type="video/mp4" />
-            Your browser does not support the video tag.
-          </video>
-        </div>
-        <div className="loading-spinner"></div>
-        <p>{t('launcher.loading')}</p>
-      </div>
-    );
-  }
-
-  // Chỉ hiện error screen khi thực sự có lỗi và không phải offline mode
-  if (error && !isOfflineMode) {
-    return (
-      <div className="error-screen">
-        <h2>{t('launcher.errors.connection_error')}</h2>
-        <p>{error}</p>
-        <div className="error-actions">
-          <button onClick={loadLauncher} className="retry-btn">
-            {t('launcher.errors.retry_connection')}
-          </button>
-        </div>
-      </div>
-    );
-  }
-
-  const activeDownload = selectedGame ? downloadProgress[selectedGame.id] : undefined;
-  const activeDownloadPercent = activeDownload ? Math.max(0, Math.min(100, Math.round(activeDownload.progress ?? 0))) : 0;
-  const activeDownloadSummary = activeDownload
-    ? activeDownload.totalBytes
-      ? `${formatBytes(activeDownload.downloadedBytes)} / ${formatBytes(activeDownload.totalBytes)}`
-      : formatBytes(activeDownload.downloadedBytes)
-    : '';
-  const activeDownloadSpeed = activeDownload && activeDownload.status === 'progress'
-    ? formatSpeed(activeDownload.speedBytesPerSecond)
-    : undefined;
-  const activeDownloadStatus = activeDownload
-    ? activeDownload.status === 'extracting'
-      ? t('launcher.games.extracting')
-      : `${activeDownloadPercent}%`
-    : '';
-
-  const backgroundStyle = selectedGame
-    ? { backgroundImage: `url(${selectedGame.image_url})` }
-    : {};
->>>>>>> c98b739e
+
 
   useEffect(() => {
     if (!selectedGame || !selectedGame.download_urls || selectedGame.download_urls.length === 0) {
@@ -1072,7 +540,7 @@
             </button>
           </div>
         </div>
-<<<<<<< HEAD
+
 
         <ul className="game-list">
           {games.map((game) => (
@@ -1087,295 +555,7 @@
                 <span className={`status-pill ${game.status}`}>{getStatusLabel(game.status)}</span>
               </button>
             </li>
-=======
-      )}
-      
-      {/* Header with Settings */}
-       <header 
-         className="header" 
-         ref={headerRef}
-         onMouseDown={handleHeaderMouseDown}
-         onMouseEnter={handleHeaderMouseEnter}
-         onMouseLeave={handleHeaderMouseLeave}
-       >
-         <div 
-           className="logo"
-           onClick={() => {
-             setSelectedGame(null);
-             setCurrentBackground('');
-           }}
-           style={{ cursor: 'pointer' }}
-         >
-           <img 
-             src="/logo.png" 
-             alt="AntChill Logo" 
-             className="logo-img" 
-             onClick={(e) => {
-               e.stopPropagation();
-               setSelectedGame(null);
-               setCurrentBackground('');
-             }}
-             style={{ cursor: 'pointer' }}
-           />
-           <span>{t('launcher.title')}</span>
-         </div>
-         <div className="header-controls">
-           <button 
-             className="header-btn settings-btn"
-             onClick={() => setShowSettings(!showSettings)}
-             title="Settings"
-           >
-             <img src="/social/settings.png" alt="Settings" />
-           </button>
-           <button 
-             className={`header-btn minimize-btn ${minimizeToTray ? 'active' : ''}`}
-             onClick={handleMinimize}
-             title={minimizeToTray ? "Minimize to Tray" : "Minimize to Taskbar"}
-           >
-             <img src="/social/minimize.png" alt="Minimize" />
-           </button>
-           <button 
-             className="header-btn close-btn"
-             onClick={handleClose}
-             title={minimizeToTray ? "Hide to Tray" : "Close"}
-           >
-             <img src="/social/close.png" alt="Close" />
-           </button>
-         </div>
-       </header>
-
-             {/* Settings Panel */}
-       {showSettings && (
-         <>
-           <div className="settings-overlay" onClick={() => setShowSettings(false)} />
-           <div className="settings-panel">
-             <div className="settings-header">
-               <h3>{t('launcher.settings.title')}</h3>
-               <button 
-                 className="close-settings-btn"
-                 onClick={() => setShowSettings(false)}
-               >
-                 ✕
-               </button>
-             </div>
-             
-             <div className="settings-content">
-               <div className="settings-sidebar">
-                 <div 
-                   className={`settings-tab ${activeSettingsTab === 'general' ? 'active' : ''}`}
-                   onClick={() => setActiveSettingsTab('general')}
-                 >
-                   {t('launcher.settings.general')}
-                 </div>
-                 <div 
-                   className={`settings-tab ${activeSettingsTab === 'game' ? 'active' : ''}`}
-                   onClick={() => setActiveSettingsTab('game')}
-                 >
-                   {t('launcher.settings.game')}
-                 </div>
-                 <div className="settings-version">
-                   {t('launcher.settings.version')}
-                 </div>
-               </div>
-               
-                                <div className="settings-main">
-                   {activeSettingsTab === 'general' && (
-                     <>
-                       <div className="settings-section">
-                         <h4>{t('launcher.settings.language')}</h4>
-                         <div className="radio-group horizontal">
-                           <label className="radio-option">
-                             <input
-                               type="radio"
-                               name="language"
-                               value="vi"
-                               checked={currentLanguage === 'vi'}
-                               onChange={(e) => changeLanguage(e.target.value as 'en' | 'vi')}
-                             />
-                             <span className="radio-custom"></span>
-                             <span className="radio-label">Tiếng Việt</span>
-                           </label>
-                           <label className="radio-option">
-                             <input
-                               type="radio"
-                               name="language"
-                               value="en"
-                               checked={currentLanguage === 'en'}
-                               onChange={(e) => changeLanguage(e.target.value as 'en' | 'vi')}
-                             />
-                             <span className="radio-custom"></span>
-                             <span className="radio-label">English</span>
-                           </label>
-                         </div>
-                       </div>
-
-                       <div className="settings-section">
-                         <h4>{t('launcher.settings.close_window')}</h4>
-                         <div className="radio-group vertical">
-                           <label className="radio-option">
-                             <input
-                               type="radio"
-                               name="closeBehavior"
-                               value="minimize"
-                               checked={minimizeToTray}
-                               onChange={(e) => setMinimizeToTray(e.target.checked)}
-                             />
-                             <span className="radio-custom"></span>
-                             <span className="radio-label">{t('launcher.settings.minimize_to_tray')}</span>
-                           </label>
-                           <label className="radio-option">
-                             <input
-                               type="radio"
-                               name="closeBehavior"
-                               value="exit"
-                               checked={!minimizeToTray}
-                               onChange={(e) => setMinimizeToTray(!e.target.checked)}
-                             />
-                             <span className="radio-custom"></span>
-                             <span className="radio-label">{t('launcher.settings.exit_launcher')}</span>
-                           </label>
-                         </div>
-                       </div>
-
-                       <div className="settings-section">
-                         <h4>{t('launcher.settings.startup_behavior')}</h4>
-                         <div className="toggle-option">
-                           <span>{t('launcher.settings.run_on_startup')}</span>
-                           <label className="toggle-switch">
-                             <input
-                               type="checkbox"
-                               checked={startupWithWindows}
-                               onChange={(e) => toggleStartupWithWindows(e.target.checked)}
-                             />
-                             <span className="toggle-slider"></span>
-                           </label>
-                         </div>
-                       </div>
-
-                       <div className="settings-section">
-                         <h4>{t('launcher.settings.theme')}</h4>
-                         <div className="radio-group horizontal">
-                           <label className="radio-option">
-                             <input
-                               type="radio"
-                               name="theme"
-                               value="light"
-                               checked={currentTheme === 'light'}
-                               onChange={(e) => setCurrentTheme(e.target.value as 'light' | 'dark')}
-                             />
-                             <span className="radio-custom"></span>
-                             <span className="radio-label">{t('launcher.settings.theme_light')}</span>
-                           </label>
-                           <label className="radio-option">
-                             <input
-                               type="radio"
-                               name="theme"
-                               value="dark"
-                               checked={currentTheme === 'dark'}
-                               onChange={(e) => setCurrentTheme(e.target.value as 'light' | 'dark')}
-                             />
-                             <span className="radio-custom"></span>
-                             <span className="radio-label">{t('launcher.settings.theme_dark')}</span>
-                           </label>
-                         </div>
-                       </div>
-
-                       <div className="settings-actions">
-                         <button 
-                           className="reload-launcher-btn"
-                           onClick={loadLauncher}
-                           title="Reload launcher and refresh all data"
-                         >
-                           {t('launcher.settings.reload_launcher')}
-                         </button>
-                        <button
-                          className="rescan-games-btn"
-                          onClick={handleRescanGames}
-                          title={t('launcher.settings.rescan_games')}
-                        >
-                          {t('launcher.settings.rescan_games')}
-                        </button>
-                       </div>
-                     </>
-                   )}
-
-                                       {activeSettingsTab === 'game' && (
-                      <>
-                        <div className="settings-section">
-                          <h4>{t('launcher.settings.game_installation_directory')}</h4>
-                          <div className="game-directory-info">
-                            <p>
-                              {t('launcher.settings.auto_search_info')}{' '}
-                              <code>{gameBaseDirectory || t('launcher.settings.detecting_directory')}</code>
-                            </p>
-                            {selectedGame && (
-                              <p>
-                                {t('launcher.settings.example')}{' '}
-                                <code>{getExampleInstallPath()}</code>
-                              </p>
-                            )}
-                          </div>
-
-                          <div className="game-directory-action">
-                            <div className="directory-info">
-                              <span className="directory-path">{gameBaseDirectory || t('launcher.settings.detecting_directory')}</span>
-                              <button
-                                className="open-directory-btn"
-                                onClick={() => handleOpenGameDirectory()}
-                              >
-                                {t('launcher.settings.open_folder')}
-                              </button>
-                            </div>
-                          </div>
-                        </div>
-                        
-                        {/* Spacer để giữ kích thước tab bằng với General */}
-                        <div className="settings-section">
-                          <div className="settings-spacer"></div>
-                        </div>
-                      </>
-                    )}
-                 </div>
-             </div>
-           </div>
-         </>
-       )}
-
-      {/* Main Content */}
-      <div className="main-content">
-        {/* Game Sidebar */}
-        <div className="game-sidebar">
-          <h3>{t('launcher.games.title')}</h3>
-          {games.map((game) => (
-            <div
-              key={game.id}
-              className={`game-item ${selectedGame?.id === game.id ? 'selected' : ''}`}
-              onClick={() => handleGameSelect(game)}
-            >
-              <div className="game-logo-container">
-                {game.logo_url ? (
-                  <img 
-                    src={game.logo_url} 
-                    alt={`${game.name} Logo`}
-                    className="game-logo"
-                  />
-                ) : (
-                  <img 
-                    src={game.image_url} 
-                    alt={game.name}
-                    className="game-icon"
-                  />
-                )}
-              </div>
-              <div className="game-info">
-                <h4>{game.name}</h4>
-                <p>v{game.version}</p>
-                <span className={`status ${game.status}`}>
-                  {getGameStatusLabel(game)}
-                </span>
-              </div>
-            </div>
->>>>>>> c98b739e
+
           ))}
         </ul>
 
@@ -1403,7 +583,7 @@
         )}
       </aside>
 
-<<<<<<< HEAD
+
       <main className="content">
         {errorKey && (
           <div className="error-banner">
@@ -1413,94 +593,7 @@
             </button>
           </div>
         )}
-=======
-        {/* Game Panel */}
-        <div className="game-panel">
-          {selectedGame ? (
-            <>
-              <div className="game-header">
-                <h2>{selectedGame.name}</h2>
-                <div className="game-actions">
-                  {selectedGame.status === 'coming_soon' ? (
-                    <button className="btn-coming-soon" disabled>
-                      {t('launcher.games.coming_soon_btn')}
-                    </button>
-                  ) : (
-                    <>
-                      {selectedGame.executable_path ? (
-                        <>
-                          <button
-                            className="btn-play"
-                            onClick={() => handleLaunchGame(selectedGame)}
-                          >
-                            {t('launcher.games.play')}
-                          </button>
-                          
-                          <button 
-                            className="btn-update"
-                            onClick={() => handleCheckUpdates(selectedGame)}
-                          >
-                            {t('launcher.games.check_updates')}
-                          </button>
-                          
-                          {selectedGame.repair_enabled && (
-                            <button 
-                              className="btn-repair"
-                              onClick={() => handleRepairGame(selectedGame)}
-                            >
-                              {t('launcher.games.repair')}
-                            </button>
-                          )}
-                        </>
-                      ) : (
-                        <div className="download-container">
-                          <button
-                            className="btn-install"
-                            onClick={() => handleDownloadGame(selectedGame)}
-                            disabled={downloading === selectedGame.id}
-                          >
-                            {downloading === selectedGame.id ? (
-                              <div className="download-content">
-                                <div className="download-spinner"></div>
-                                <span>{t('launcher.games.downloading')}</span>
-                              </div>
-                            ) : (
-                              <div className="download-content">
-                                <span>{t('launcher.games.install')}</span>
-                                {selectedServerName && (
-                                  <span className="download-subtext">{selectedServerName}</span>
-                                )}
-                              </div>
-                            )}
-                          </button>
-                          {downloading === selectedGame.id && downloadProgress[selectedGame.id] && (
-                            <div className="download-progress">
-                              <div className="progress-bar">
-                                <div
-                                  className="progress-fill"
-                                  style={{ width: `${activeDownloadPercent}%` }}
-                                ></div>
-                              </div>
-                              <div className="progress-info">
-                                <span className="progress-text">
-                                  {activeDownloadStatus} · {activeDownload?.urlName}
-                                </span>
-                                <span className="progress-subtext">
-                                  {activeDownloadSummary}
-                                  {activeDownloadSpeed && (
-                                    <span className="progress-speed">{activeDownloadSpeed}</span>
-                                  )}
-                                </span>
-                              </div>
-                            </div>
-                          )}
-                        </div>
-                      )}
-                    </>
-                  )}
-                </div>
-              </div>
->>>>>>> c98b739e
+
 
         {selectedGame ? (
           <>
@@ -1554,7 +647,7 @@
                   )}
 
                   {selectedGame.download_urls && selectedGame.download_urls.length > 0 && (
-<<<<<<< HEAD
+
                     <div className="server-select">
                       <label htmlFor="server-select">{t('launcher.games.select_download')}</label>
                       <div className="select-wrapper">
@@ -1570,74 +663,7 @@
                             </option>
                           ))}
                         </select>
-=======
-                    <div className="download-sources">
-                      <div className="download-sources-header">
-                        <div>
-                          <h4>📥 {t('launcher.games.server_section_title')}</h4>
-                          <p className="download-description">
-                            {t('launcher.games.server_section_hint')}
-                          </p>
-                        </div>
-                        {selectedServerName && (
-                          <span className="download-selected">
-                            {t('launcher.games.server_selected', { server: selectedServerName })}
-                          </span>
-                        )}
-                      </div>
-                      <div className="download-server-grid">
-                        {selectedGame.download_urls.map((url) => {
-                          const isSelected = selectedServerName === url.name;
-                          const isDownloadingThisServer =
-                            downloading === selectedGame.id && activeDownload?.urlName === url.name;
-                          const isDisabled = downloading === selectedGame.id && !isDownloadingThisServer;
-
-                          return (
-                            <button
-                              type="button"
-                              key={`${selectedGame.id}-${url.name}`}
-                              className={`server-card ${url.primary ? 'primary' : ''} ${
-                                isSelected ? 'selected' : ''
-                              }`}
-                              onClick={() => {
-                                if (downloading === selectedGame.id) {
-                                  return;
-                                }
-                                setDownloadServerSelection((previous) => ({
-                                  ...previous,
-                                  [selectedGame.id]: url.name,
-                                }));
-                              }}
-                              disabled={isDisabled}
-                            >
-                              <div className="server-card-head">
-                                <span className="server-name">{url.name}</span>
-                                <div className="server-badges">
-                                  {url.primary && (
-                                    <span className="server-badge primary-badge">
-                                      {t('launcher.games.server_primary')}
-                                    </span>
-                                  )}
-                                  {isSelected && (
-                                    <span className="server-badge selected-badge">
-                                      {t('launcher.games.server_selected_short')}
-                                    </span>
-                                  )}
-                                </div>
-                              </div>
-                              <div className="server-card-meta">
-                                <span>📦 {url.size}</span>
-                                <span>🗃 {url.type}</span>
-                              </div>
-                              <div className="server-card-footer">
-                                {isDownloadingThisServer
-                                  ? t('launcher.games.server_in_use')
-                                  : t('launcher.games.server_select_action')}
-                              </div>
-                            </button>
-                          );
-                        })}
->>>>>>> c98b739e
+
                       </div>
                     </div>
                   )}
@@ -1649,7 +675,7 @@
                   </span>
                 )}
               </div>
-<<<<<<< HEAD
+
 
               {activeDownload && (
                 <div className={`progress-card ${activeDownload.status}`}>
@@ -1690,50 +716,7 @@
           </div>
         )}
       </main>
-=======
-            </>
-          ) : (
-            <div className="welcome-screen">
-              <h2 className="welcome-title">{t('launcher.welcome.title')}</h2>
-            </div>
-          )}
-        </div>
-      </div>
-
-      {/* Social Sidebar */}
-      <aside className="social-sidebar">
-        <div className="social-card">
-          <span className="social-title">{t('launcher.social.connect')}</span>
-          <div className="social-actions">
-            {socialLinks
-              .filter((link) => link.active)
-              .map((link) => {
-                const isRepairAction = link.action === 'repair_game';
-                const isDisabled =
-                  isRepairAction && (!selectedGame || !selectedGame.repair_enabled);
-
-                return (
-                  <button
-                    key={link.id}
-                    type="button"
-                    className={`social-btn ${isDisabled ? 'disabled' : ''}`}
-                    onClick={() => {
-                      if (isDisabled) {
-                        return;
-                      }
-                      handleSocialLinkClick(link);
-                    }}
-                    title={link.tooltip}
-                    disabled={isDisabled}
-                  >
-                    <img src={resolveSocialIcon(link.icon)} alt={link.tooltip || link.id} />
-                  </button>
-                );
-              })}
-          </div>
-        </div>
-      </aside>
->>>>>>> c98b739e
+
     </div>
   );
 };
